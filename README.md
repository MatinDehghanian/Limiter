<center>

# V2IpLimit

<b>Limiting the number of active users with IP</b><sub> (with xray logs)</sub><br>
Supports both IPv4 and IPv6 And Marzban-node

</center>

<hr>

<<<<<<< HEAD
# ⭐Try the new release

You can check it out: (still in beta)<br>
**https://github.com/houshmand-2005/V2IpLimit/tree/dev**

<hr>
<b>Limiting the number of active users with IP</b><sub> (with xray logs)</sub>
<br>Currently only tested with

<br>[Marzban](https://github.com/Gozargah/Marzban) And [V2RayGen](https://github.com/SonyaCore/V2RayGen)
=======
## Table of Contents

- [Installation](#installation)
- [Telegram Bot Commands](#telegram-bot-commands)
- [Common Issues and Solutions](#common-issues-and-solutions)
- [Build](#build)
- [Donations](#donations)

## Installation

You can install V2IpLimit by running the following command in your terminal:

```bash
bash <(curl -sSL https://houshmand-2005.github.io/v2iplimit.sh)
```

After running the command, you will see a menu with the following options:

```
-----------------------------
1. Start the script
2. Stop the script
3. Attach to the script
4. Update the script
5. Create or Update telegram BOT_TOKEN
6. Create or Update ADMINS
7. Exit
-----------------------------
Enter your choice:
```

![Loading Gif](readme_files/1.gif)

And after that you need input your panel information and other settings:

![Loading Gif](readme_files/1.png)

After that script runs automatically and you can see the logs.

## Telegram Bot Commands

V2IpLimit can be controlled via a Telegram bot. Here are the available commands:

- `/start`: Start the bot.
- `/create_config`: Configure panel information (username, password, etc.).
- `/set_special_limit`: Set a specific IP limit for each user (e.g., test_user limit: 5 ips).
- `/show_special_limit`: Show the list of special IP limits.
- `/add_admin`: Give access to another chat ID and create a new admin for the bot.
- `/admins_list`: Show the list of active bot admins.
- `/remove_admin`: Remove an admin's access to the bot.
- `/country_code`: Set your country. Only IPs related to that country are counted (to increase accuracy).
- `/set_except_user`: Add a user to the exception list.
- `/remove_except_user`: Remove a user from the exception list.
- `/show_except_users`: Show the list of users in the exception list.
- `/set_general_limit_number`: Set the general limit number. If a user is not in the special limit list, this is their limit number.
- `/set_check_interval`: Set the check interval time.
- `/set_time_to_active_users`: Set the time to active users.
- `/backup`: Send the 'config.json' file.

## Common Issues and Solutions

1.  **Incorrect Count of Connected IPs**

    - Why does the number of detected IPs decrease after a while?
    - This problem arises when the WebSocket connection becomes corrupted during log transmission. So you can use CronJob(for now it isn't available) method

2.  **Uninstalling V2IpLimit Script**

    - How can I uninstall the V2IpLimit script?
    - Simply Stop the script and then delete the script folder.

3.  **Connections Persisting After Disabling**

    - Users remain connected even after disabling. Why?
    - This issue is related to the xray core. Connections persist until the user manually closes them. So you have to wait a little until all the connections are closed

4.  **Restarting After Changing JSON Config File**
>>>>>>> 036324f6

    - Is a restart needed after modifying the JSON config file?
    - No, a restart isn't necessary. The program adapts to changes in the JSON file in short time.

5.  **Running Script on Different VPS**

    - Can I run the script on a different VPS?
    - Absolutely, the script is flexible and works seamlessly on any VPS or even on your local machine.

6.  **Tunneling and User IP Detection**

    - Tunneling returns the tunnel server IP for users. Any solutions?
    - Tunneling poses challenges. For better IP detection, consider alternative methods [Read More Here](https://github.com/houshmand-2005/V2IpLimit/issues/3)

7.  **I'm using haproxy why I don't have logs**

    - You need to add this to your haproxy config file:
      `option forwardfor`
      And then restart your haproxy service.

8.  **I'm not using tunnel or haproxy or anything else but still I don't have logs**

    - you need add this to your xray config file(If it doesn't exist) :
      ```json
      "log": {
          "loglevel": "info"
      },
      ```

    And also See this issue : [Read More Here](https://github.com/houshmand-2005/V2IpLimit/issues/32)

If you still have a problem you can open an issue on the [issues page](https://github.com/houshmand-2005/V2IpLimit/issues)<br>
**And also you can still use the old version of this script** [here](https://github.com/houshmand-2005/V2IpLimit/tree/old_version)

## Build

V2IpLimit provides pre-built versions for Windows and Linux (both amd64 and arm64) which can be found on the [releases page](https://github.com/houshmand-2005/V2IpLimit/releases).

The Windows_amd64 and Linux_amd64 builds are created using GitHub Actions. You can check the build details on the [actions page](https://github.com/houshmand-2005/V2IpLimit/actions/).

The Linux_arm64 build is created on a local machine due to GitHub's lack of ARM machines and the build method's lack of support for Cross Compiling. However, you can build it on your own machine, or use GitHub Actions to build it on your own.<br>
If you want to build V2IpLimit yourself, you'll first need to install the build essentials, which includes gcc, g++, and more. You can do this with the following command:

```bash
sudo apt install build-essential
```

Next, install the necessary dependencies:<br>
`pip install -r build_requirements.txt`<br>
And at the end you build it with [nuitka](https://nuitka.net/)<br>

```bash
python3 -m nuitka --standalone --onefile --follow-imports --include-plugin-directory=utils --include-package=websockets,logging --python-flag="-OO" v2iplimit.py
```

### Running Without Building

You can also use this program without building it. Just install the dependencies and run it normally:

```bash
git clone https://github.com/houshmand-2005/V2IpLimit.git
cd V2IpLimit
pip install -r requirements.txt
python3 v2iplimit.py
```

then like older version you can use `screen` and `cornjob` to run it in background.<sub>(And also don't forget to add your panel information and bot token and telegram user id to config.json file)</sub><br>
[run with screen](https://github.com/houshmand-2005/V2IpLimit/blob/old_version/Marzban/README.md#screen)<br>
[run with cornjob](https://github.com/houshmand-2005/V2IpLimit/blob/old_version/Marzban/README.md#screen)<br>

<sub>
And a small side note if you want to make any changes to the code and then test it, you can use the `core_test.py` file to test the core functions of the program.(Please note that running this make your panel unstable so make sure you run it on a test panel)
</sub>

<hr>

## Donations

If you found V2IpLimit useful and would like to support its development, you can donate on the following crypto network:

- TRON network (TRX): `TLARb1Ns5vA7pH6wqSyZGreDbGooS85Mi5`

Thank you for your support!

If this program was useful for you, please give it a star ⭐<|MERGE_RESOLUTION|>--- conflicted
+++ resolved
@@ -9,18 +9,6 @@
 
 <hr>
 
-<<<<<<< HEAD
-# ⭐Try the new release
-
-You can check it out: (still in beta)<br>
-**https://github.com/houshmand-2005/V2IpLimit/tree/dev**
-
-<hr>
-<b>Limiting the number of active users with IP</b><sub> (with xray logs)</sub>
-<br>Currently only tested with
-
-<br>[Marzban](https://github.com/Gozargah/Marzban) And [V2RayGen](https://github.com/SonyaCore/V2RayGen)
-=======
 ## Table of Contents
 
 - [Installation](#installation)
@@ -98,7 +86,6 @@
     - This issue is related to the xray core. Connections persist until the user manually closes them. So you have to wait a little until all the connections are closed
 
 4.  **Restarting After Changing JSON Config File**
->>>>>>> 036324f6
 
     - Is a restart needed after modifying the JSON config file?
     - No, a restart isn't necessary. The program adapts to changes in the JSON file in short time.
